--- conflicted
+++ resolved
@@ -8,15 +8,12 @@
     change_password,
     password_change_done,
     change_email,
-<<<<<<< HEAD
     admin_verify_user,
     user_notifications,
     admin_send_notification,
     admin_sent_notifications,
     debug_notification_counts,  # Add this import
-=======
     public_profile_view,
->>>>>>> 27734cd4
 )
 
 urlpatterns = [
