from django.contrib.auth import login, logout, update_session_auth_hash
from django.contrib.auth.forms import (
    AuthenticationForm,
    UserCreationForm,
    PasswordChangeForm,
)
from django.shortcuts import redirect, render
from django.contrib.auth.decorators import login_required
from .forms import EmailChangeForm

# Import the messaging model and User to send admin notifications.
from messaging.models import Message
from django.contrib.auth.models import User


def home(request):
    return redirect("view_listings")


def register(request):
    if request.method == "POST":
        form = UserCreationForm(request.POST)
        if form.is_valid():
            user = form.save()
            login(request, user)  # Log in the user after registration
            return redirect("home")  # Redirect to homepage
    else:
        form = UserCreationForm()
    return render(request, "accounts/register.html", {"form": form})


def user_login(request):
    if request.method == "POST":
        form = AuthenticationForm(request, data=request.POST)
        if form.is_valid():
            user = form.get_user()
            login(request, user)
            return redirect("home")  # Redirect to homepage
    else:
        form = AuthenticationForm()
    return render(request, "accounts/login.html", {"form": form})


def user_logout(request):
    logout(request)
    return redirect("login")  # Redirect to login page after logout


def verify(request):
    """
    Handles account verification requests.
    When the correct answer is provided, a message is sent to every admin user,
    including a link to the user's profile in the admin panel.
    The user does not view the message content but receives a notification that
    the verification request has been sent for review.
    """
    if request.user.profile.is_verified:
        return render(request, "accounts/verify.html", {"success": True})

    context = {}
    if request.method == "POST":
        answer = request.POST.get("answer")
        verification_file = request.FILES.get("verification_file")

        # Validate that the file is a PDF if provided.
        if verification_file and not verification_file.name.lower().endswith(".pdf"):
            context["error_message"] = "Only PDF files are allowed."
            return render(request, "accounts/verify.html", context)

        if answer == "ParkEasy":
            # Save verification file if provided.
            if verification_file:
                request.user.profile.verification_file = verification_file
                request.user.profile.save()

            # Build link to the admin profile change page.
            profile_link = f"http://127.0.0.1:8000/admin/accounts/profile/{request.user.profile.id}/change/"

            # Send a message to all admin users.
            admin_users = User.objects.filter(is_staff=True)
            for admin in admin_users:
                Message.objects.create(
                    sender=request.user,
                    recipient=admin,
                    subject="Verification Request",
                    body=f"User {request.user.username} has requested verification. "
                         f"Please review their profile here: {profile_link}"
                )

            # Inform the user that the verification request has been sent.
            messages.info(
                request,
                "Your verification request has been sent for review. You will be notified once it is approved."
            )
            return render(request, "accounts/verify.html", {"success": True})
        else:
            context["error_message"] = "Incorrect answer, verification failed. Please try again."

    return render(request, "accounts/verify.html", context)


@login_required
def profile_view(request):
<<<<<<< HEAD
    # Get messages from session if present
    success_message = request.session.pop("success_message", None)
    error_message = request.session.pop("error_message", None)

    # Render the user's profile page with message context
    return render(
        request,
        "accounts/profile.html",
        {
            "user": request.user,
            "success_message": success_message,
            "error_message": error_message,
        },
    )
=======
    # Render the user's profile page.
    return render(request, "accounts/profile.html", {"user": request.user})
>>>>>>> 1efe8ae2


@login_required
def change_password(request):
    if request.method == "POST":
        form = PasswordChangeForm(request.user, request.POST)
        if form.is_valid():
            user = form.save()
            # Prevent user from being logged out.
            update_session_auth_hash(request, user)
            return redirect("password_change_done")
    else:
        form = PasswordChangeForm(request.user)
    return render(request, "accounts/password_change.html", {"form": form})


@login_required
def password_change_done(request):
    request.session["success_message"] = "Password changed successfully!"
    return redirect("profile")


@login_required
def change_email(request):
    # Determine if the user is adding a new email.
    is_adding_email = request.user.email == "" or request.user.email is None

    if request.method == "POST":
        form = EmailChangeForm(request.POST, user=request.user)
        if form.is_valid():
            request.user.email = form.cleaned_data["email"]
            request.user.save()

<<<<<<< HEAD
            # Store message in session for retrieval after redirect
=======
>>>>>>> 1efe8ae2
            if is_adding_email:
                request.session["success_message"] = "Email added successfully!"
            else:
                request.session["success_message"] = "Email updated successfully!"

            return redirect("profile")
    else:
        form = EmailChangeForm(user=request.user)

    return render(
        request,
        "accounts/change_email.html",
        {"form": form, "is_adding_email": is_adding_email},
    )<|MERGE_RESOLUTION|>--- conflicted
+++ resolved
@@ -101,7 +101,6 @@
 
 @login_required
 def profile_view(request):
-<<<<<<< HEAD
     # Get messages from session if present
     success_message = request.session.pop("success_message", None)
     error_message = request.session.pop("error_message", None)
@@ -116,10 +115,7 @@
             "error_message": error_message,
         },
     )
-=======
-    # Render the user's profile page.
-    return render(request, "accounts/profile.html", {"user": request.user})
->>>>>>> 1efe8ae2
+
 
 
 @login_required
@@ -153,10 +149,6 @@
             request.user.email = form.cleaned_data["email"]
             request.user.save()
 
-<<<<<<< HEAD
-            # Store message in session for retrieval after redirect
-=======
->>>>>>> 1efe8ae2
             if is_adding_email:
                 request.session["success_message"] = "Email added successfully!"
             else:
