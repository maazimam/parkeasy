--- conflicted
+++ resolved
@@ -12,14 +12,11 @@
     path("<int:listing_id>/delete/", views.delete_listing, name="delete_listing"),
     path("reviews/<int:listing_id>/", views.listing_reviews, name="listing_reviews"),
     path("user/<str:username>/listings/", views.user_listings, name="user_listings"),
-<<<<<<< HEAD
     path("my_listings/", views.my_listings, name="my_listings"),
     path(
         "api/user-listings/<str:username>/",
         views.user_listings_api,
         name="user_listings_api",
     ),
-=======
     path("map_legend/", views.map_legend, name="map_legend"),
->>>>>>> f225a6b0
 ]