--- conflicted
+++ resolved
@@ -1,152 +1,140 @@
 {% extends 'base.html' %}
-<<<<<<< HEAD
 {% load widget_tweaks %}
 {% block title %}Edit Listing{% endblock %}
 
 {% block content %}
 <div class="container mt-5">
-    <div class="row justify-content-center">
-        <div class="col-lg-8">
-            <div class="card shadow-sm border-0">
-                <div class="card-header bg-white py-3">
-                    <h3 class="mb-0 fw-bold">
-                        <i class="fas fa-edit text-primary me-2"></i> Edit Listing
-                    </h3>
-                </div>
-                <div class="card-body p-4">
-                    {% if form.errors %}
-                    <div class="alert alert-danger">
-                        <i class="fas fa-exclamation-circle me-2"></i> Please correct the errors below.
-                    </div>
-                    {% endif %}
-
-                    <form method="post">
-                        {% csrf_token %}
-                        
-                        <div class="mb-3">
-                            <label for="{{ form.title.id_for_label }}" class="form-label">
-                                <i class="fas fa-heading text-secondary me-2"></i> Title
-                            </label>
-                            {% render_field form.title class="form-control" placeholder="Enter listing title" %}
-                            {% if form.title.errors %}
-                            <div class="text-danger small mt-1">{{ form.title.errors }}</div>
-                            {% endif %}
-                        </div>
-                        
-                        <div class="mb-3">
-                            <label for="{{ form.description.id_for_label }}" class="form-label">
-                                <i class="fas fa-info-circle text-secondary me-2"></i> Description
-                            </label>
-                            {% render_field form.description class="form-control" placeholder="Describe your parking spot" rows="4" %}
-                            {% if form.description.errors %}
-                            <div class="text-danger small mt-1">{{ form.description.errors }}</div>
-                            {% endif %}
-                        </div>
-                        
-                        <div class="mb-3">
-                            <label for="{{ form.location.id_for_label }}" class="form-label">
-                                <i class="fas fa-map-marker-alt text-secondary me-2"></i> Location
-                            </label>
-                            {% render_field form.location class="form-control" placeholder="Enter the address" %}
-                            {% if form.location.errors %}
-                            <div class="text-danger small mt-1">{{ form.location.errors }}</div>
-                            {% endif %}
-                        </div>
-                        
-                        <div class="mb-3">
-                            <label for="{{ form.location_name.id_for_label }}" class="form-label">
-                                <i class="fas fa-map text-secondary me-2"></i> Location Name
-                            </label>
-                            {% render_field form.location_name class="form-control" placeholder="Friendly location name (e.g. Downtown Parking)" %}
-                            {% if form.location_name.errors %}
-                            <div class="text-danger small mt-1">{{ form.location_name.errors }}</div>
-                            {% endif %}
-                        </div>
-                        
-                        <div class="row mb-3">
-                            <div class="col-md-6">
-                                <label for="{{ form.rent_per_hour.id_for_label }}" class="form-label">
-                                    <i class="fas fa-tag text-secondary me-2"></i> Price per Hour
-                                </label>
-                                {% render_field form.rent_per_hour class="form-control" placeholder="$0.00" step="0.01" %}
-                                {% if form.rent_per_hour.errors %}
-                                <div class="text-danger small mt-1">{{ form.rent_per_hour.errors }}</div>
-                                {% endif %}
-                            </div>
-                        </div>
-                        
-                        <h5 class="mt-4 mb-3 text-secondary">
-                            <i class="fas fa-calendar-alt me-2"></i> Availability
-                        </h5>
-                        
-                        <div class="row mb-3">
-                            <div class="col-md-6">
-                                <label for="{{ form.available_from.id_for_label }}" class="form-label">Available From</label>
-                                {% render_field form.available_from class="form-control" type="date" %}
-                                {% if form.available_from.errors %}
-                                <div class="text-danger small mt-1">{{ form.available_from.errors }}</div>
-                                {% endif %}
-                            </div>
-                            <div class="col-md-6">
-                                <label for="{{ form.available_until.id_for_label }}" class="form-label">Available Until</label>
-                                {% render_field form.available_until class="form-control" type="date" %}
-                                {% if form.available_until.errors %}
-                                <div class="text-danger small mt-1">{{ form.available_until.errors }}</div>
-                                {% endif %}
-                            </div>
-                        </div>
-                        
-                        <div class="row mb-3">
-                            <div class="col-md-6">
-                                <label for="{{ form.available_time_from.id_for_label }}" class="form-label">Available From (Time)</label>
-                                {% render_field form.available_time_from class="form-control" type="time" %}
-                                {% if form.available_time_from.errors %}
-                                <div class="text-danger small mt-1">{{ form.available_time_from.errors }}</div>
-                                {% endif %}
-                            </div>
-                            <div class="col-md-6">
-                                <label for="{{ form.available_time_until.id_for_label }}" class="form-label">Available Until (Time)</label>
-                                {% render_field form.available_time_until class="form-control" type="time" %}
-                                {% if form.available_time_until.errors %}
-                                <div class="text-danger small mt-1">{{ form.available_time_until.errors }}</div>
-                                {% endif %}
-                            </div>
-                        </div>
-                        
-                        <div class="mt-4 d-flex justify-content-between">
-                            <a href="{% url 'manage_listings' %}" class="btn btn-secondary">
-                                <i class="fas fa-times me-1"></i> Cancel
-                            </a>
-                            <button type="submit" class="btn btn-primary">
-                                <i class="fas fa-save me-1"></i> Save Changes
-                            </button>
-                        </div>
-                    </form>
-                </div>
+  <div class="row justify-content-center">
+    <div class="col-lg-8">
+      <div class="card shadow-sm border-0">
+        <div class="card-header bg-white py-3">
+          <h3 class="mb-0 fw-bold">
+            <i class="fas fa-edit text-primary me-2"></i> Edit Listing
+          </h3>
+        </div>
+        <div class="card-body p-4">
+          {% if form.errors %}
+          <div class="alert alert-danger">
+            <i class="fas fa-exclamation-circle me-2"></i> Please correct the errors below.
+          </div>
+          {% endif %}
+  
+          <form method="post">
+            {% csrf_token %}
+            
+            <div class="mb-3">
+              <label for="{{ form.title.id_for_label }}" class="form-label">
+                <i class="fas fa-heading text-secondary me-2"></i> Title
+              </label>
+              {% render_field form.title class="form-control" placeholder="Enter listing title" %}
+              {% if form.title.errors %}
+              <div class="text-danger small mt-1">{{ form.title.errors }}</div>
+              {% endif %}
             </div>
+            
+            <div class="mb-3">
+              <label for="{{ form.description.id_for_label }}" class="form-label">
+                <i class="fas fa-info-circle text-secondary me-2"></i> Description
+              </label>
+              {% render_field form.description class="form-control" placeholder="Describe your parking spot" rows="4" %}
+              {% if form.description.errors %}
+              <div class="text-danger small mt-1">{{ form.description.errors }}</div>
+              {% endif %}
+            </div>
+            
+            <div class="mb-3">
+              <label for="{{ form.location.id_for_label }}" class="form-label">
+                <i class="fas fa-map-marker-alt text-secondary me-2"></i> Location
+              </label>
+              {% render_field form.location class="form-control" placeholder="Enter the address" %}
+              {% if form.location.errors %}
+              <div class="text-danger small mt-1">{{ form.location.errors }}</div>
+              {% endif %}
+            </div>
+            
+            <div class="mb-3">
+              <label for="{{ form.location_name.id_for_label }}" class="form-label">
+                <i class="fas fa-map text-secondary me-2"></i> Location Name
+              </label>
+              {% render_field form.location_name class="form-control" placeholder="Friendly location name (e.g. Downtown Parking)" %}
+              {% if form.location_name.errors %}
+              <div class="text-danger small mt-1">{{ form.location_name.errors }}</div>
+              {% endif %}
+            </div>
+            
+            <div class="row mb-3">
+              <div class="col-md-6">
+                <label for="{{ form.rent_per_hour.id_for_label }}" class="form-label">
+                  <i class="fas fa-tag text-secondary me-2"></i> Price per Hour
+                </label>
+                {% render_field form.rent_per_hour class="form-control" placeholder="$0.00" step="0.01" %}
+                {% if form.rent_per_hour.errors %}
+                <div class="text-danger small mt-1">{{ form.rent_per_hour.errors }}</div>
+                {% endif %}
+              </div>
+            </div>
+            
+            <h5 class="mt-4 mb-3 text-secondary">
+              <i class="fas fa-calendar-alt me-2"></i> Availability
+            </h5>
+            
+            <div class="row mb-3">
+              <div class="col-md-6">
+                <label for="{{ form.available_from.id_for_label }}" class="form-label">Available From</label>
+                {% render_field form.available_from class="form-control" %}
+                {% if form.available_from.errors %}
+                <div class="text-danger small mt-1">{{ form.available_from.errors }}</div>
+                {% endif %}
+              </div>
+              <div class="col-md-6">
+                <label for="{{ form.available_until.id_for_label }}" class="form-label">Available Until</label>
+                {% render_field form.available_until class="form-control" %}
+                {% if form.available_until.errors %}
+                <div class="text-danger small mt-1">{{ form.available_until.errors }}</div>
+                {% endif %}
+              </div>
+            </div>
+            
+            <div class="row mb-3">
+              <div class="col-md-6">
+                <label for="{{ form.available_time_from.id_for_label }}" class="form-label">Available From (Time)</label>
+                {% render_field form.available_time_from class="form-control" %}
+                {% if form.available_time_from.errors %}
+                <div class="text-danger small mt-1">{{ form.available_time_from.errors }}</div>
+                {% endif %}
+              </div>
+              <div class="col-md-6">
+                <label for="{{ form.available_time_until.id_for_label }}" class="form-label">Available Until (Time)</label>
+                {% render_field form.available_time_until class="form-control" %}
+                {% if form.available_time_until.errors %}
+                <div class="text-danger small mt-1">{{ form.available_time_until.errors }}</div>
+                {% endif %}
+              </div>
+            </div>
+            
+            <!-- Added Interval Functionality -->
+            <hr>
+            <h4>Edit Availability Slots</h4>
+            {{ slot_formset.management_form }}
+            {% for slot_form in slot_formset %}
+              <div class="border p-3 mb-3">
+                <h5>Time Slot {{ forloop.counter }}</h5>
+                {{ slot_form.as_p }}
+              </div>
+            {% endfor %}
+            
+            <div class="mt-4 d-flex justify-content-between">
+              <a href="{% url 'manage_listings' %}" class="btn btn-secondary">
+                <i class="fas fa-times me-1"></i> Cancel
+              </a>
+              <button type="submit" class="btn btn-primary">
+                <i class="fas fa-save me-1"></i> Save Changes
+              </button>
+            </div>
+          </form>
         </div>
+      </div>
     </div>
-=======
-{% block content %}
-<div class="container mt-5">
-  <h2 class="text-center">Edit Listing</h2>
-  <form method="post" class="p-3 border rounded">
-    {% csrf_token %}
-    {{ form.as_p }}
-
-    <hr>
-    <h4>Edit Availability Slots</h4>
-    {{ slot_formset.management_form }}
-    {% for slot_form in slot_formset %}
-      <div class="border p-3 mb-3">
-        <h5>Time Slot {{ forloop.counter }}</h5>
-        {{ slot_form.as_p }}
-      </div>
-    {% endfor %}
-
-    <button type="submit" class="btn btn-primary">Save Changes</button>
-    <a href="{% url 'manage_listings' %}" class="btn btn-secondary">Cancel</a>
-  </form>
->>>>>>> 41db3196
+  </div>
 </div>
 {% endblock %}