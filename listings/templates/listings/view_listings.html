{% extends 'base.html' %}
{% load static %}

{% block extra_head %}
<!-- Leaflet CSS -->
<link
  rel="stylesheet"
  href="https://unpkg.com/leaflet@1.9.4/dist/leaflet.css"
  integrity="sha256-p4NxAoJBhIIN+hmNHrzRCf9tD/miZyoHS5obTRR9BMY="
  crossorigin=""
/>
<!-- Custom CSS -->
<link rel="stylesheet" href="{% static 'listings/css/view_listings.css' %}" />

{% endblock %}

{% block title %}All Listings{% endblock %}

{% block content %}
<<<<<<< HEAD
<div class="container mt-5">
  <div class="position-relative mb-4">
    <h2 class="text-center">Available Parking Spots</h2>
    <div class="position-absolute top-0 end-0">
      <a href="{% url 'create_listing' %}" class="btn btn-accent">
        <i class="fas fa-plus me-1"></i> Create a new listing
      </a>
    </div>
  </div>

  <!-- Add this where you want to display messages -->
  {% if error_messages %}
      {% for message in error_messages %}
          <div class="alert alert-danger">{{ message }}</div>
      {% endfor %}
  {% endif %}

  {% if warning_messages %}
      {% for message in warning_messages %}
          <div class="alert alert-warning">{{ message }}</div>
      {% endfor %}
  {% endif %}

  {% if success_messages %}
  <div class="alert alert-success alert-dismissible fade show mb-3">
    {% for message in success_messages %}
      {{ message }}
      {% if not forloop.last %}<br>{% endif %}
    {% endfor %}
    <button type="button" class="btn-close" data-bs-dismiss="alert" aria-label="Close"></button>
  </div>
  {% endif %}

  <!-- View Toggle Buttons -->
  <div class="view-toggle text-center mb-4">
    <div class="btn-group" role="group">
      <button class="btn btn-primary active" id="list-view-btn">
        List View
      </button>
      <button class="btn btn-outline-primary" id="map-view-btn">
        Map View
      </button>
    </div>
  </div>

  <!-- Replace the form section with this -->
<form method="GET" action="{% url 'view_listings' %}" class="filter-box">
  <!-- Keep the card wrapper -->
  <div class="card shadow-sm mb-4">
    <div class="card-body p-4">
      <!-- Modify the header with filter title and clear button -->
      <div class="d-flex justify-content-between align-items-center mb-4">
=======
<!-- Navbar is already fixed via the added CSS -->

<!-- Main content area divided into panels -->
<div id="main-content" class="full-width-container">
  <!-- Left side with filters and list view -->
  <div id="left-panel">
    <!-- Top left: Filter panel -->
    <div id="filter-panel" class="collapsed">
      <div class="panel-header filter-header">
        <h5 class="mb-0" id="filter-title"><i class="fas fa-filter me-2"></i>Filter Spots</h5>
>>>>>>> 27734cd4
        <div class="d-flex align-items-center">
          <a href="{% url 'view_listings' %}" class="btn btn-sm btn-outline-secondary me-2">
            <i class="fas fa-times me-1"></i>Clear
          </a>
          <button id="toggle-filters" class="btn btn-sm btn-outline-secondary">
            <i class="fas fa-chevron-down" id="filter-chevron"></i>
          </button>
        </div>
      </div>
      
      <div class="filter-content">
      {% include "listings/partials/filter_form/filter_form_inline.html" %}
      </div>
    </div>
  
    <!-- Bottom left: List view panel -->
    <div id="list-panel">
      <div class="panel-header position-sticky" style="top: 0; z-index: 10; background-color: #f8f9fa;">
        <h5 class="mb-0">Available Parking Spots</h5>
        <a href="{% url 'create_listing' %}" class="btn btn-accent btn-sm">
          <i class="fas fa-plus me-1"></i> Create a new listing
        </a>
      </div>
      
      <div id="list-view-container" style="height: calc(100% - 41px); overflow-y: auto;">
        <div id="list-view" class="view-container listings-container active-view">
          {% include "listings/partials/listing_cards.html" with listing=listing %}
        </div>
      </div>
    </div>
  </div>
  
  <!-- Right side: Map panel -->
  <div id="map-panel">
    <div id="map-view" class="view-container active-view">
      <!-- The map will be initialized here -->
    </div>
  </div>
</div>

{% include  "listings/partials/filter_form/filter_form_modal.html" %}
{% endblock %}

{% block scripts %}
<!-- Leaflet JS -->
<script
  src="https://unpkg.com/leaflet@1.9.4/dist/leaflet.js"
  integrity="sha256-20nQCchB9co0qIjJZRGuk2/Z9VM+kNiyxNV1lvTlZBo="
  crossorigin=""
></script>
<script src="{% static 'listings/js/map_utils.js' %}"></script>
<script src="{% static 'listings/js/view_listings_utils.js' %}"></script>
<script src="{% static 'listings/js/view_listings.js' %}"></script>
{% endblock %}<|MERGE_RESOLUTION|>--- conflicted
+++ resolved
@@ -17,16 +17,7 @@
 {% block title %}All Listings{% endblock %}
 
 {% block content %}
-<<<<<<< HEAD
-<div class="container mt-5">
-  <div class="position-relative mb-4">
-    <h2 class="text-center">Available Parking Spots</h2>
-    <div class="position-absolute top-0 end-0">
-      <a href="{% url 'create_listing' %}" class="btn btn-accent">
-        <i class="fas fa-plus me-1"></i> Create a new listing
-      </a>
-    </div>
-  </div>
+<!-- Navbar is already fixed via the added CSS -->
 
   <!-- Add this where you want to display messages -->
   {% if error_messages %}
@@ -70,9 +61,6 @@
     <div class="card-body p-4">
       <!-- Modify the header with filter title and clear button -->
       <div class="d-flex justify-content-between align-items-center mb-4">
-=======
-<!-- Navbar is already fixed via the added CSS -->
-
 <!-- Main content area divided into panels -->
 <div id="main-content" class="full-width-container">
   <!-- Left side with filters and list view -->
@@ -81,7 +69,6 @@
     <div id="filter-panel" class="collapsed">
       <div class="panel-header filter-header">
         <h5 class="mb-0" id="filter-title"><i class="fas fa-filter me-2"></i>Filter Spots</h5>
->>>>>>> 27734cd4
         <div class="d-flex align-items-center">
           <a href="{% url 'view_listings' %}" class="btn btn-sm btn-outline-secondary me-2">
             <i class="fas fa-times me-1"></i>Clear
