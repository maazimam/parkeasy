{% extends 'base.html' %} 

{% block title %}All Listings{% endblock %} 

<<<<<<< HEAD
{% extends 'base.html' %} {% block title %}All Listings{% endblock %} {% block content %}
<div class="container mt-5">
    <h2 class="text-center">Available Parking Spots</h2>
    <div class="listings-container p-3 border rounded">
        {% for listing in listings %}
        <div class="card mb-3">
            <div class="card-body">
                <h5 class="card-title">{{ listing.title }}</h5>
                <p class="card-text">
                    <strong>Location:</strong> {{ listing.location }}
                </p>
                <p class="card-text">
                    <strong>Price:</strong> ${{ listing.rent_per_hour }}/hour
                </p>
                <p class="card-text">
                    <strong>Available:</strong> {{ listing.available_from|date:"M d, Y" }} to {{ listing.available_until|date:"M d, Y" }}
                </p>
                <p class="card-text">
                    <strong>Hours:</strong> {{ listing.available_time_from|time:"g:i A" }} to {{ listing.available_time_until|time:"g:i A" }}
                </p>
                <p class="card-text">{{ listing.description }}</p>
                <p class="card-text">
                    <small class="text-muted">Listed by: {{ listing.user.username }}</small
          >
=======
{% block content %}
<div class="container mt-5">
  <h2 class="text-center">Available Parking Spots</h2>

  <!-- Filter Form -->
  <form method="GET" action="{% url 'view_listings' %}" class="p-3 border rounded bg-light mb-4">
    <div class="row">
      <!-- Max Price -->
      <div class="col-md-2">
        <label for="max_price" class="form-label">Max Price ($/hr)</label>
        <input 
          type="number" 
          step="0.01" 
          class="form-control" 
          id="max_price" 
          name="max_price" 
          value="{{ request.GET.max_price|default_if_none:'' }}"
          placeholder="Enter max price">
      </div>

      <!-- Start Date -->
      <div class="col-md-2">
        <label for="start_date" class="form-label">Start Date</label>
        <input 
          type="date" 
          class="form-control" 
          id="start_date" 
          name="start_date" 
          value="{{ request.GET.start_date|default_if_none:'' }}"
          placeholder="Earliest available date">
      </div>

      <!-- End Date -->
      <div class="col-md-2">
        <label for="end_date" class="form-label">End Date</label>
        <input 
          type="date" 
          class="form-control" 
          id="end_date" 
          name="end_date" 
          value="{{ request.GET.end_date|default_if_none:'' }}"
          placeholder="Latest available date">
      </div>

      <!-- Start Time -->
      <div class="col-md-2">
        <label for="start_time" class="form-label">Start Time</label>
        <input 
          type="time" 
          class="form-control" 
          id="start_time" 
          name="start_time" 
          value="{{ request.GET.start_time|default_if_none:'' }}"
          placeholder="Earliest available time">
      </div>

      <!-- End Time -->
      <div class="col-md-2">
        <label for="end_time" class="form-label">End Time</label>
        <input 
          type="time" 
          class="form-control" 
          id="end_time" 
          name="end_time" 
          value="{{ request.GET.end_time|default_if_none:'' }}"
          placeholder="Latest available time">
      </div>

      <!-- Buttons -->
      <div class="col-md-2 d-flex align-items-end">
        <button type="submit" class="btn btn-primary me-2">Filter</button>
        <a href="{% url 'view_listings' %}" class="btn btn-secondary">Clear Filters</a>
      </div>
    </div>
  </form>

  <!-- Listings Display -->
  <div class="listings-container p-3 border rounded">
    {% for listing in listings %}
    <div class="card mb-3">
      <div class="card-body">
        <h5 class="card-title">{{ listing.title }}</h5>
        <p class="card-text"><strong>Location:</strong> {{ listing.location }}</p>
        <p class="card-text"><strong>Price:</strong> ${{ listing.rent_per_hour }}/hour</p>
        <p class="card-text">
          <strong>Available:</strong> 
          {{ listing.available_from|date:"M d, Y" }} to 
          {{ listing.available_until|date:"M d, Y" }}
        </p>
        <p class="card-text">
          <strong>Hours:</strong> 
          {{ listing.available_time_from|time:"g:i A" }} to 
          {{ listing.available_time_until|time:"g:i A" }}
        </p>
        <p class="card-text">{{ listing.description }}</p>
        <p class="card-text">
          <small class="text-muted">Listed by: {{ listing.user.username }}</small>
>>>>>>> f23fc847
        </p>
        <a href="{% url 'book_listing' listing.id %}" class="btn btn-success">Book Now</a>
      </div>
    </div>
    {% empty %}
    <div class="text-center p-4">
      <p>No parking spots available that match your filters.</p>
    </div>
    {% endfor %}
  </div>

  <div class="text-center mt-3">
    <a href="{% url 'create_listing' %}" class="btn btn-primary">Create a new listing</a>
  </div>
</div>
{% endblock %}<|MERGE_RESOLUTION|>--- conflicted
+++ resolved
@@ -2,32 +2,6 @@
 
 {% block title %}All Listings{% endblock %} 
 
-<<<<<<< HEAD
-{% extends 'base.html' %} {% block title %}All Listings{% endblock %} {% block content %}
-<div class="container mt-5">
-    <h2 class="text-center">Available Parking Spots</h2>
-    <div class="listings-container p-3 border rounded">
-        {% for listing in listings %}
-        <div class="card mb-3">
-            <div class="card-body">
-                <h5 class="card-title">{{ listing.title }}</h5>
-                <p class="card-text">
-                    <strong>Location:</strong> {{ listing.location }}
-                </p>
-                <p class="card-text">
-                    <strong>Price:</strong> ${{ listing.rent_per_hour }}/hour
-                </p>
-                <p class="card-text">
-                    <strong>Available:</strong> {{ listing.available_from|date:"M d, Y" }} to {{ listing.available_until|date:"M d, Y" }}
-                </p>
-                <p class="card-text">
-                    <strong>Hours:</strong> {{ listing.available_time_from|time:"g:i A" }} to {{ listing.available_time_until|time:"g:i A" }}
-                </p>
-                <p class="card-text">{{ listing.description }}</p>
-                <p class="card-text">
-                    <small class="text-muted">Listed by: {{ listing.user.username }}</small
-          >
-=======
 {% block content %}
 <div class="container mt-5">
   <h2 class="text-center">Available Parking Spots</h2>
@@ -125,7 +99,6 @@
         <p class="card-text">{{ listing.description }}</p>
         <p class="card-text">
           <small class="text-muted">Listed by: {{ listing.user.username }}</small>
->>>>>>> f23fc847
         </p>
         <a href="{% url 'book_listing' listing.id %}" class="btn btn-success">Book Now</a>
       </div>
