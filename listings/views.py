# listings/views.py
from datetime import datetime

from django.contrib import messages
from django.contrib.auth.decorators import login_required
from django.shortcuts import get_object_or_404, redirect, render

from .forms import ListingForm, ListingSlotFormSet, validate_non_overlapping_slots
from .models import Listing

# Define half-hour choices for use in the search form
HALF_HOUR_CHOICES = [
    (f"{hour:02d}:{minute:02d}", f"{hour:02d}:{minute:02d}")
    for hour in range(24)
    for minute in (0, 30)
]


@login_required
def create_listing(request):
    if request.method == "POST":
        listing_form = ListingForm(request.POST)
        slot_formset = ListingSlotFormSet(request.POST)
        if listing_form.is_valid() and slot_formset.is_valid():
            try:
                validate_non_overlapping_slots(slot_formset)
            except ValueError:
                messages.error(request, "Overlapping slots detected. Please correct.")
                return render(
                    request,
                    "listings/create_listing.html",
                    {"form": listing_form, "slot_formset": slot_formset},
                )
            new_listing = listing_form.save(commit=False)
            new_listing.user = request.user
            new_listing.save()
            slot_formset.instance = new_listing
            slot_formset.save()
            messages.success(request, "Listing created successfully!")
            return redirect("view_listings")
        else:
            messages.error(request, "Please correct the errors below.")
    else:
        listing_form = ListingForm()
        slot_formset = ListingSlotFormSet()

    return render(
        request,
        "listings/create_listing.html",
        {"form": listing_form, "slot_formset": slot_formset},
    )


<<<<<<< HEAD
@login_required
def edit_listing(request, listing_id):
    listing = get_object_or_404(Listing, id=listing_id, user=request.user)
    if request.method == "POST":
        listing_form = ListingForm(request.POST, instance=listing)
        slot_formset = ListingSlotFormSet(request.POST, instance=listing)
        if listing_form.is_valid() and slot_formset.is_valid():
            listing_form.save()
            slot_formset.save()
            return redirect("manage_listings")
    else:
        listing_form = ListingForm(instance=listing)
        slot_formset = ListingSlotFormSet(instance=listing)
=======
def simplify_location(location_string):
    """
    Simplifies a location string before sending to template.
    Example: "Tandon School of Engineering, Johnson Street, Downtown Brooklyn, Brooklyn..."
    becomes "Tandon School of Engineering, Brooklyn"
    """
    if not location_string:
        return ""

    parts = [part.strip() for part in location_string.split(",")]
    if len(parts) < 2:
        return location_string

    building = parts[0]

    # Find the city (Brooklyn, Manhattan, etc.)
    city = next(
        (
            part
            for part in parts
            if part.strip()
            in ["Brooklyn", "Manhattan", "Queens", "Bronx", "Staten Island"]
        ),
        "New York",
    )

    # For educational institutions, keep the full name
    if any(
        term in building.lower()
        for term in ["school", "university", "college", "institute"]
    ):
        return f"{building}, {city}"

    # For other locations, use first two parts
    street = parts[1]
    return f"{building}, {street}, {city}"


def view_listings(request):
    # Get current date and time
    now = datetime.now()
    today = now.date()
    current_time = now.time()

    # Start with listings where available_until is in the future
    all_listings = Listing.objects.filter(available_until__gt=today)
>>>>>>> 57266d46

    return render(
        request,
        "listings/edit_listing.html",
        {"form": listing_form, "slot_formset": slot_formset, "listing": listing},
    )


def view_listings(request):
    all_listings = Listing.objects.all()

    # Extract common filter parameters
    max_price = request.GET.get("max_price")
    filter_type = request.GET.get("filter_type", "single")  # "single" or "multiple"

    if max_price:
        try:
            max_price_val = float(max_price)
            all_listings = all_listings.filter(rent_per_hour__lte=max_price_val)
        except ValueError:
            pass

    if filter_type == "single":
        # Single continuous interval filter
        start_date = request.GET.get("start_date")  # e.g., "2025-03-12"
        end_date = request.GET.get("end_date")
        start_time = request.GET.get("start_time")  # e.g., "10:00"
        end_time = request.GET.get("end_time")  # e.g., "14:00"
        if start_date and end_date and start_time and end_time:
            try:
                user_start_str = f"{start_date} {start_time}"  # "2025-03-12 10:00"
                user_end_str = f"{end_date} {end_time}"
                user_start_dt = datetime.strptime(user_start_str, "%Y-%m-%d %H:%M")
                user_end_dt = datetime.strptime(user_end_str, "%Y-%m-%d %H:%M")
                filtered = []
                for listing in all_listings:
                    if listing.is_available_for_range(user_start_dt, user_end_dt):
                        filtered.append(listing)
                all_listings = filtered
            except ValueError:
                pass

    elif filter_type == "multiple":
        # Multiple intervals filter.
        try:
            interval_count = int(request.GET.get("interval_count", "0"))
        except ValueError:
<<<<<<< HEAD
            interval_count = 0

        intervals = []
        for i in range(1, interval_count + 1):
            s_date = request.GET.get(f"start_date_{i}")
            e_date = request.GET.get(f"end_date_{i}")
            s_time = request.GET.get(f"start_time_{i}")
            e_time = request.GET.get(f"end_time_{i}")
            if s_date and e_date and s_time and e_time:
                try:
                    s_dt = datetime.strptime(f"{s_date} {s_time}", "%Y-%m-%d %H:%M")
                    e_dt = datetime.strptime(f"{e_date} {e_time}", "%Y-%m-%d %H:%M")
                    intervals.append((s_dt, e_dt))
                except ValueError:
                    continue

        if intervals:
            filtered = []
            for listing in all_listings:
                # The listing must be available for every requested interval.
                available_for_all = True
                for s_dt, e_dt in intervals:
                    if not listing.is_available_for_range(s_dt, e_dt):
                        available_for_all = False
                        break
                if available_for_all:
                    filtered.append(listing)
            all_listings = filtered

    # Add extra display information to each listing.
    for listing in all_listings:
        # Assuming your location is stored like "Address [lat, lng]"
        listing.location_name = listing.location.split("[")[0].strip()
=======
            pass

    if end_time:
        try:
            end_time_obj = datetime.strptime(end_time, "%H:%M").time()
            all_listings = all_listings.filter(
                available_time_from__lte=end_time_obj,
                available_time_until__gte=end_time_obj,
            )
        except ValueError:
            pass

    if start_time and end_time:
        try:
            start_time_obj = datetime.strptime(start_time, "%H:%M").time()
            end_time_obj = datetime.strptime(end_time, "%H:%M").time()
            if start_time_obj > end_time_obj:
                all_listings = all_listings.none()
        except ValueError:
            pass

    # Add average rating to each listing and a simplified location name
    for listing in all_listings:
        # Get the location name (before the coordinates)
        location_full = listing.location.split("[")[0].strip()
        # Simplify it
        listing.location_name = simplify_location(location_full)

        # Add average rating to each listing
>>>>>>> 57266d46
        listing.avg_rating = listing.average_rating()

    # add earliest available_from and latest available_to
    for listing in all_listings:
        listing.available_from = listing.slots.earliest("start_date", "start_time").start_date
        listing.available_until = listing.slots.latest("end_date", "end_time").end_date

    # add earliest available_time_until and latest available_time_from
    for listing in all_listings:
        listing.available_time_until = listing.slots.earliest("start_time").start_time
        listing.available_time_from = listing.slots.latest("end_time").end_time

    context = {
        "listings": all_listings,
        "half_hour_choices": HALF_HOUR_CHOICES,
        "filter_type": filter_type,
        # Pass along single-interval filter fields
        "max_price": max_price or "",
        "start_date": request.GET.get("start_date", ""),
        "end_date": request.GET.get("end_date", ""),
        "start_time": request.GET.get("start_time", ""),
        "end_time": request.GET.get("end_time", ""),
        # For multiple intervals, also pass the interval_count and the individual interval fields as needed.
        "interval_count": request.GET.get("interval_count", "0"),
    }
    return render(request, "listings/view_listings.html", context)


def manage_listings(request):
    owner_listings = Listing.objects.filter(user=request.user)

    for listing in owner_listings:
        listing.pending_bookings = listing.booking_set.filter(status="PENDING")
        listing.approved_bookings = listing.booking_set.filter(status="APPROVED")
    return render(
        request, "listings/manage_listings.html", {"listings": owner_listings}
    )


@login_required
def delete_listing(request, listing_id):
    listing = get_object_or_404(Listing, id=listing_id, user=request.user)

    # Check for pending or approved bookings
    active_bookings = listing.booking_set.filter(status__in=["PENDING", "APPROVED"])
    if active_bookings.exists():
        # Re-run the manage_listings logic to attach pending_bookings & approved_bookings
        owner_listings = Listing.objects.filter(user=request.user)
        for lst in owner_listings:
            lst.pending_bookings = lst.booking_set.filter(status="PENDING")
            lst.approved_bookings = lst.booking_set.filter(status="APPROVED")

        return render(
            request,
            "listings/manage_listings.html",
            {
                "listings": owner_listings,
                "delete_error": "Cannot delete listing with pending or approved bookings. \
                Please handle those bookings first.",
                "error_listing_id": listing_id,
            },
        )

    # If no active bookings, proceed with normal delete
    if request.method == "POST":
        listing.delete()
        return redirect("manage_listings")

    return render(request, "listings/confirm_delete.html", {"listing": listing})


def listing_reviews(request, listing_id):
    listing = get_object_or_404(Listing, pk=listing_id)
    reviews = listing.reviews.all()  # using the related_name set in the Review model
    return render(
        request,
        "listings/listing_reviews.html",
        {"listing": listing, "reviews": reviews},
    )<|MERGE_RESOLUTION|>--- conflicted
+++ resolved
@@ -5,7 +5,8 @@
 from django.contrib.auth.decorators import login_required
 from django.shortcuts import get_object_or_404, redirect, render
 
-from .forms import ListingForm, ListingSlotFormSet, validate_non_overlapping_slots
+from .forms import (ListingForm, ListingSlotFormSet,
+                    validate_non_overlapping_slots)
 from .models import Listing
 
 # Define half-hour choices for use in the search form
@@ -51,7 +52,6 @@
     )
 
 
-<<<<<<< HEAD
 @login_required
 def edit_listing(request, listing_id):
     listing = get_object_or_404(Listing, id=listing_id, user=request.user)
@@ -65,7 +65,14 @@
     else:
         listing_form = ListingForm(instance=listing)
         slot_formset = ListingSlotFormSet(instance=listing)
-=======
+
+    return render(
+        request,
+        "listings/edit_listing.html",
+        {"form": listing_form, "slot_formset": slot_formset, "listing": listing},
+    )
+
+
 def simplify_location(location_string):
     """
     Simplifies a location string before sending to template.
@@ -102,23 +109,6 @@
     # For other locations, use first two parts
     street = parts[1]
     return f"{building}, {street}, {city}"
-
-
-def view_listings(request):
-    # Get current date and time
-    now = datetime.now()
-    today = now.date()
-    current_time = now.time()
-
-    # Start with listings where available_until is in the future
-    all_listings = Listing.objects.filter(available_until__gt=today)
->>>>>>> 57266d46
-
-    return render(
-        request,
-        "listings/edit_listing.html",
-        {"form": listing_form, "slot_formset": slot_formset, "listing": listing},
-    )
 
 
 def view_listings(request):
@@ -160,7 +150,6 @@
         try:
             interval_count = int(request.GET.get("interval_count", "0"))
         except ValueError:
-<<<<<<< HEAD
             interval_count = 0
 
         intervals = []
@@ -192,50 +181,25 @@
 
     # Add extra display information to each listing.
     for listing in all_listings:
-        # Assuming your location is stored like "Address [lat, lng]"
-        listing.location_name = listing.location.split("[")[0].strip()
-=======
-            pass
-
-    if end_time:
+        # Get and simplify location name
+        location_full = listing.location.split("[")[0].strip()
+        listing.location_name = simplify_location(location_full)
+
+        # Add average rating
+        listing.avg_rating = listing.average_rating()
+
+        # Add earliest/latest dates and times
         try:
-            end_time_obj = datetime.strptime(end_time, "%H:%M").time()
-            all_listings = all_listings.filter(
-                available_time_from__lte=end_time_obj,
-                available_time_until__gte=end_time_obj,
-            )
-        except ValueError:
-            pass
-
-    if start_time and end_time:
-        try:
-            start_time_obj = datetime.strptime(start_time, "%H:%M").time()
-            end_time_obj = datetime.strptime(end_time, "%H:%M").time()
-            if start_time_obj > end_time_obj:
-                all_listings = all_listings.none()
-        except ValueError:
-            pass
-
-    # Add average rating to each listing and a simplified location name
-    for listing in all_listings:
-        # Get the location name (before the coordinates)
-        location_full = listing.location.split("[")[0].strip()
-        # Simplify it
-        listing.location_name = simplify_location(location_full)
-
-        # Add average rating to each listing
->>>>>>> 57266d46
-        listing.avg_rating = listing.average_rating()
-
-    # add earliest available_from and latest available_to
-    for listing in all_listings:
-        listing.available_from = listing.slots.earliest("start_date", "start_time").start_date
-        listing.available_until = listing.slots.latest("end_date", "end_time").end_date
-
-    # add earliest available_time_until and latest available_time_from
-    for listing in all_listings:
-        listing.available_time_until = listing.slots.earliest("start_time").start_time
-        listing.available_time_from = listing.slots.latest("end_time").end_time
+            listing.available_from = listing.slots.earliest("start_date", "start_time").start_date
+            listing.available_until = listing.slots.latest("end_date", "end_time").end_date
+            listing.available_time_until = listing.slots.earliest("start_time").start_time
+            listing.available_time_from = listing.slots.latest("end_time").end_time
+        except listing.slots.model.DoesNotExist:
+            # Set default values if no slots exist
+            listing.available_from = None
+            listing.available_until = None
+            listing.available_time_from = None
+            listing.available_time_until = None
 
     context = {
         "listings": all_listings,
