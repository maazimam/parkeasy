from datetime import datetime, time

from django.contrib import messages
from django.contrib.auth.decorators import login_required
from django.contrib.auth.models import User
from django.core.exceptions import ObjectDoesNotExist
from django.core.paginator import Paginator
from django.db import models
from django.forms import inlineformset_factory
from django.shortcuts import get_object_or_404, redirect, render

# Add this new function for API support
from django.http import JsonResponse
from django.template.loader import render_to_string

# Add this import at the top of your file, with your other imports
from django.urls import reverse

from .forms import (
    ListingForm,
    ListingSlotForm,
    ListingSlotFormSet,
    RecurringListingForm,
    validate_non_overlapping_slots,
)
from .models import (
    EV_CHARGER_LEVELS,
    EV_CONNECTOR_TYPES,
    PARKING_SPOT_SIZES,
    Listing,
    ListingSlot,
    BookmarkedListing,
)
from .utils import (
    filter_listings,
    has_active_filters,
    generate_recurring_listing_slots,
)


# Define an inline formset for editing (extra=0)
ListingSlotFormSetEdit = inlineformset_factory(
    Listing, ListingSlot, form=ListingSlotForm, extra=0, can_delete=True
)

# Define half-hour choices for use in the search form
HALF_HOUR_CHOICES = [
    (f"{hour:02d}:{minute:02d}", f"{hour:02d}:{minute:02d}")
    for hour in range(24)
    for minute in (0, 30)
]


def merge_listing_slots(listing):
    """
    Merge continuous or overlapping availability slots for the given listing.
    Two slots are merged if the end datetime of one equals or overlaps
    the start datetime of the next. The merged slot will span from the earliest
    start to the latest end among continuous/overlapping slots.
    """
    slots = list(listing.slots.all())
    if not slots:
        return

    # Convert each slot to a (start_datetime, end_datetime) tuple.
    intervals = []
    for slot in slots:
        start_dt = datetime.combine(slot.start_date, slot.start_time)
        end_dt = datetime.combine(slot.end_date, slot.end_time)
        intervals.append((start_dt, end_dt))

    # Sort intervals by start time.
    intervals.sort(key=lambda iv: iv[0])
    merged = []
    for interval in intervals:
        if not merged:
            merged.append(interval)
        else:
            last_start, last_end = merged[-1]
            # If the intervals overlap or are continuous (i.e. adjacent), merge them.
            if interval[0] <= last_end:
                merged[-1] = (last_start, max(last_end, interval[1]))
            else:
                merged.append(interval)

    # Update ListingSlot records: delete all current slots and create new ones.
    listing.slots.all().delete()
    for start_dt, end_dt in merged:
        ListingSlot.objects.create(
            listing=listing,
            start_date=start_dt.date(),
            start_time=start_dt.time(),
            end_date=end_dt.date(),
            end_time=end_dt.time(),
        )


@login_required
def create_listing(request):
    alert_message = ""
    is_recurring = False

    if request.method == "POST":
        # Get the form mode
        is_recurring = request.POST.get("is_recurring") == "true"
        listing_form = ListingForm(request.POST)
        recurring_form = RecurringListingForm(request.POST)

        # VALIDATE ALL FORMS BEFORE CREATING ANY DATABASE OBJECTS
        if is_recurring:
            # Check both forms are valid for recurring mode
            forms_valid = listing_form.is_valid() and recurring_form.is_valid()
            slot_formset = ListingSlotFormSet(
                prefix="form"
            )  # Empty formset for template
        else:
            # Check both forms are valid for single mode
            slot_formset = ListingSlotFormSet(request.POST, prefix="form")
            forms_valid = listing_form.is_valid() and slot_formset.is_valid()

            # Additional validation for non-overlapping slots
            if forms_valid:
                # Use our modified validation function that adds field errors
                if not validate_non_overlapping_slots(slot_formset):
                    forms_valid = False
                    # No need for alert_message since errors are added to fields

        # ONLY CREATE DATABASE OBJECTS IF ALL VALIDATIONS PASS
        if forms_valid:
            # Now we can safely create the listing
            new_listing = listing_form.save(commit=False)
            new_listing.user = request.user
            new_listing.save()

            if is_recurring:
                try:
                    # Process recurring pattern
                    pattern = recurring_form.cleaned_data.get("recurring_pattern")
                    start_date = recurring_form.cleaned_data.get("recurring_start_date")
                    start_time = recurring_form.cleaned_data.get("recurring_start_time")
                    end_time = recurring_form.cleaned_data.get("recurring_end_time")
                    is_overnight = recurring_form.cleaned_data.get(
                        "recurring_overnight", False
                    )

                    # Convert times
                    start_time_obj = (
                        datetime.strptime(start_time, "%H:%M").time()
                        if isinstance(start_time, str)
                        else start_time
                    )
                    end_time_obj = (
                        datetime.strptime(end_time, "%H:%M").time()
                        if isinstance(end_time, str)
                        else end_time
                    )

                    if pattern == "daily":
                        end_date = recurring_form.cleaned_data.get("recurring_end_date")
                        slots = generate_recurring_listing_slots(
                            start_date,
                            start_time_obj,
                            end_time_obj,
                            "daily",
                            is_overnight,
                            end_date=end_date,
                        )
                    elif pattern == "weekly":
                        weeks = recurring_form.cleaned_data.get("recurring_weeks")
                        slots = generate_recurring_listing_slots(
                            start_date,
                            start_time_obj,
                            end_time_obj,
                            "weekly",
                            is_overnight,
                            weeks=weeks,
                        )

                    # Create each slot
                    for slot in slots:
                        ListingSlot.objects.create(
                            listing=new_listing,
                            start_date=slot["start_date"],
                            start_time=slot["start_time"],
                            end_date=slot["end_date"],
                            end_time=slot["end_time"],
                        )

                    merge_listing_slots(new_listing)
                    request.session["success_message"] = (
                        f"Listing created successfully with {len(slots)} availability slots!"
                    )
                    return redirect("manage_listings")

                except Exception as e:
                    # If an error occurs during slot creation, delete the listing
                    new_listing.delete()
                    alert_message = f"Error creating recurring listing: {str(e)}"
            else:
                # For non-recurring listings
                slot_formset.instance = new_listing
                slot_formset.save()
                merge_listing_slots(new_listing)
                request.session["success_message"] = "Listing created successfully!"
                return redirect("manage_listings")
    else:
        # GET request - initialize forms
        listing_form = ListingForm()
        recurring_form = RecurringListingForm()
        slot_formset = ListingSlotFormSet(prefix="form")

    return render(
        request,
        "listings/create_listing.html",
        {
            "form": listing_form,
            "recurring_form": recurring_form,
            "slot_formset": slot_formset,
            "alert_message": alert_message,
            "half_hour_choices": HALF_HOUR_CHOICES,
            "is_recurring": is_recurring,
        },
    )


@login_required
def edit_listing(request, listing_id):
    listing = get_object_or_404(Listing, id=listing_id, user=request.user)
    alert_message = ""
    current_dt = datetime.now()

    if request.method == "POST":
        # Create mutable copy of POST data
        post_data = request.POST.copy()

        # Explicitly handle the unchecked EV charger checkbox
        if "has_ev_charger" not in post_data:
            post_data["has_ev_charger"] = False

        listing_form = ListingForm(post_data, instance=listing)
        slot_formset = ListingSlotFormSetEdit(
            post_data, instance=listing, prefix="form"
        )
        if listing_form.is_valid() and slot_formset.is_valid():
            try:
                # Explicitly check for overlapping slots and RETURN without saving if they overlap
                if not validate_non_overlapping_slots(slot_formset):
                    alert_message = "Overlapping slots detected. Please correct."
                    return render(
                        request,
                        "listings/edit_listing.html",
                        {
                            "form": listing_form,
                            "slot_formset": slot_formset,
                            "listing": listing,
                            "alert_message": alert_message,
                        },
                    )
            except Exception:
                alert_message = "Overlapping slots detected. Please correct."
                return render(
                    request,
                    "listings/edit_listing.html",
                    {
                        "form": listing_form,
                        "slot_formset": slot_formset,
                        "listing": listing,
                        "alert_message": alert_message,
                    },
                )

            # Block editing if there is any pending booking.
            pending_bookings = listing.booking_set.filter(status="PENDING")
            if pending_bookings.exists():
                alert_message = (
                    "You cannot edit your listing while there is a pending booking. "
                    "Please accept or reject all pending bookings before editing."
                )
                return render(
                    request,
                    "listings/edit_listing.html",
                    {
                        "form": listing_form,
                        "slot_formset": slot_formset,
                        "listing": listing,
                        "alert_message": alert_message,
                    },
                )

            # Build new intervals from the formset.
            new_intervals = []
            for form in slot_formset:
                if form.cleaned_data.get("DELETE"):
                    continue
                start_date = form.cleaned_data.get("start_date")
                start_time = form.cleaned_data.get("start_time")
                end_date = form.cleaned_data.get("end_date")
                end_time = form.cleaned_data.get("end_time")
                if start_date and start_time and end_date and end_time:
                    st = (
                        start_time
                        if isinstance(start_time, time)
                        else datetime.strptime(start_time, "%H:%M").time()
                    )
                    et = (
                        end_time
                        if isinstance(end_time, time)
                        else datetime.strptime(end_time, "%H:%M").time()
                    )
                    start_dt = datetime.combine(start_date, st)
                    end_dt = datetime.combine(end_date, et)
                    new_intervals.append((start_dt, end_dt))

            # Merge intervals into non-overlapping ranges.
            new_intervals.sort(key=lambda iv: iv[0])
            merged_intervals = []
            for interval in new_intervals:
                if not merged_intervals:
                    merged_intervals.append(interval)
                else:
                    last_start, last_end = merged_intervals[-1]
                    if interval[0] <= last_end:
                        merged_intervals[-1] = (last_start, max(last_end, interval[1]))
                    else:
                        merged_intervals.append(interval)

            # BLOCK EDIT IF ANY NEW INTERVAL OVERLAPS WITH ANY APPROVED BOOKING SLOT
            active_bookings = listing.booking_set.filter(status="APPROVED")
            for booking in active_bookings:
                for slot in booking.slots.all():
                    booking_start = datetime.combine(slot.start_date, slot.start_time)
                    booking_end = datetime.combine(slot.end_date, slot.end_time)
                    for interval_start, interval_end in merged_intervals:
                        if (
                            interval_start < booking_end
                            and booking_start < interval_end
                        ):
                            alert_message = (
                                "Your changes conflict with an active booking. "
                                "You cannot edit when new availability overlaps with an approved booking."
                            )
                            return render(
                                request,
                                "listings/edit_listing.html",
                                {
                                    "form": listing_form,
                                    "slot_formset": slot_formset,
                                    "listing": listing,
                                    "alert_message": alert_message,
                                },
                            )

            listing_form.save()
            slot_formset.save()

            # Delete any timeslots that have already passed.
            for slot in listing.slots.all():
                slot_end = datetime.combine(slot.end_date, slot.end_time)
                if slot_end <= datetime.now():
                    slot.delete()

            # Merge continuous slots if needed.
            merge_listing_slots(listing)

            request.session["success_message"] = "Listing created successfully!"
            return redirect("manage_listings")
        else:
            alert_message = "Please correct the errors below."
    else:
        # GET: Pre-process timeslots.
        all_slots = listing.slots.all()
        non_passed_ids = [
            slot.id
            for slot in all_slots
            if datetime.combine(slot.end_date, slot.end_time) > current_dt
        ]
        non_passed_qs = listing.slots.filter(id__in=non_passed_ids)
        listing_form = ListingForm(instance=listing)
        slot_formset = ListingSlotFormSetEdit(
            instance=listing, prefix="form", queryset=non_passed_qs
        )
        # For any ongoing slot, update its initial start_time to the next half‑hour slot.
        for form in slot_formset.forms:
            slot = form.instance
            slot_start_dt = datetime.combine(slot.start_date, slot.start_time)
            slot_end_dt = datetime.combine(slot.end_date, slot.end_time)
            if slot_start_dt <= current_dt < slot_end_dt:
                minutes = current_dt.minute
                if minutes < 30:
                    new_minute = 30
                    new_hour = current_dt.hour
                else:
                    new_minute = 0
                    new_hour = current_dt.hour + 1
                    if new_hour >= 24:
                        new_hour -= 24
                form.initial["start_time"] = f"{new_hour:02d}:{new_minute:02d}"

    return render(
        request,
        "listings/edit_listing.html",
        {
            "form": listing_form,
            "slot_formset": slot_formset,
            "listing": listing,
            "alert_message": alert_message,
        },
    )


def view_listings(request):
    current_datetime = datetime.now()

    # This query returns listings with at least one slot that has not yet ended.
    all_listings = Listing.objects.filter(
        models.Q(slots__end_date__gt=current_datetime.date())
        | models.Q(
            slots__end_date=current_datetime.date(),
            slots__end_time__gt=current_datetime.time(),
        )
    ).distinct()

    error_messages = []
    warning_messages = []
    success_messages = []

    # Get success message from session if it exists
    success_message = request.session.pop("success_message", None)
    if success_message:
        success_messages.append(success_message)

    processed_listings, filter_errors, filter_warnings = filter_listings(
        all_listings, request
    )
    error_messages.extend(filter_errors)
    warning_messages.extend(filter_warnings)

    # Process the listings before pagination
    for listing in processed_listings:
        # Set availability data
        try:
            earliest_slot = listing.slots.earliest("start_date", "start_time")
            listing.available_from = earliest_slot.start_date
            listing.available_time_from = earliest_slot.start_time
            latest_slot = listing.slots.latest("end_date", "end_time")
            listing.available_until = latest_slot.end_date
            listing.available_time_until = latest_slot.end_time
        except listing.slots.model.DoesNotExist:
            listing.available_from = None
            listing.available_time_from = None
            listing.available_until = None
            listing.available_time_until = None

        # Explicitly mark listings as available in the main listings view
        listing.user_profile_available = True

    # Continue with pagination
    paginator = Paginator(processed_listings, 10)
    page_number = request.GET.get("page", 1)
    page_obj = paginator.get_page(page_number)

    # Add this code to get bookmarked listings
    bookmarked_listings = []
    if request.user.is_authenticated:
        # Get IDs of listings bookmarked by the user
        bookmarked_listings = list(
            BookmarkedListing.objects.filter(user=request.user).values_list(
                "listing__id", flat=True
            )
        )

    context = {
        "listings": page_obj,
        "half_hour_choices": HALF_HOUR_CHOICES,
        "filter_type": request.GET.get("filter_type", "single"),
        "max_price": request.GET.get("max_price", ""),
        "search_lat": request.GET.get("lat"),
        "search_lng": request.GET.get("lng"),
        "radius": request.GET.get("radius"),
        "start_date": request.GET.get("start_date", ""),
        "end_date": request.GET.get("end_date", ""),
        "start_time": request.GET.get("start_time", ""),
        "end_time": request.GET.get("end_time", ""),
        "recurring_pattern": request.GET.get("recurring_pattern", "daily"),
        "recurring_start_date": request.GET.get("recurring_start_date", ""),
        "recurring_end_date": request.GET.get("recurring_end_date", ""),
        "recurring_start_time": request.GET.get("recurring_start_time", ""),
        "recurring_end_time": request.GET.get("recurring_end_time", ""),
        "recurring_weeks": request.GET.get("recurring_weeks", "4"),
        "recurring_overnight": "on" if request.GET.get("recurring_overnight") else "",
        "has_next": page_obj.has_next(),
        "next_page": int(page_number) + 1 if page_obj.has_next() else None,
        "error_messages": error_messages,
        "warning_messages": warning_messages,
        "success_messages": success_messages,
        "charger_level_choices": EV_CHARGER_LEVELS,
        "connector_type_choices": EV_CONNECTOR_TYPES,
        "parking_spot_sizes": PARKING_SPOT_SIZES,
        "has_active_filters": has_active_filters(request),
        "is_public_view": False,
        "bookmarked_listings": bookmarked_listings,
    }

    if request.GET.get("ajax") == "1":
        return render(request, "listings/partials/listing_cards.html", context)
    return render(request, "listings/view_listings.html", context)


def map_view_listings(request):
    current_datetime = datetime.now()
    all_listings = Listing.objects.filter(
        models.Q(slots__end_date__gt=current_datetime.date())
        | models.Q(
            slots__end_date=current_datetime.date(),
            slots__end_time__gt=current_datetime.time(),
        )
    ).distinct()
    processed_listings, filter_errors, filter_warnings = filter_listings(
        all_listings, request
    )

    # Transform listings into a JSON-serializable format
    markers = []
    for listing in processed_listings:
        markers.append(
            {
                "id": listing.id,
                "title": listing.title,
                "lat": listing.latitude,
                "lng": listing.longitude,
                "price": str(listing.rent_per_hour),
                "rating": float(listing.avg_rating or 0),
                "location_name": listing.location_name or "",
                "has_ev_charger": listing.has_ev_charger,
                "charger_level": (
                    listing.charger_level if listing.has_ev_charger else None
                ),
                "connector_type": (
                    listing.connector_type if listing.has_ev_charger else None
                ),
                "size": listing.parking_spot_size,
            }
        )

    return JsonResponse({"markers": markers})


def manage_listings(request):
<<<<<<< HEAD
    owner_listings = Listing.objects.filter(user=request.user)
    for listing in owner_listings:
        listing.pending_bookings = listing.booking_set.filter(status="PENDING")
        listing.approved_bookings = listing.booking_set.filter(status="APPROVED")

    # Get success message from session and remove it
    success_message = request.session.pop("success_message", None)

    return render(
        request,
        "listings/manage_listings.html",
        {"listings": owner_listings, "success_message": success_message},
=======
    # Get all the user's listings
    all_listings = Listing.objects.filter(user=request.user)

    # Create separate lists for different priorities
    listings_with_pending = []
    listings_with_active = []
    other_listings = []

    # Sort listings into appropriate priority groups
    for listing in all_listings:
        # Check for pending bookings
        pending_bookings = listing.booking_set.filter(status="PENDING")
        listing.pending_bookings = pending_bookings

        # Check for approved/active bookings
        approved_bookings = listing.booking_set.filter(status="APPROVED")
        listing.approved_bookings = approved_bookings

        # Assign to priority groups
        if pending_bookings.exists():
            listings_with_pending.append(listing)
        elif approved_bookings.exists():
            listings_with_active.append(listing)
        else:
            other_listings.append(listing)

    # Sort each group by creation date (newest first)
    listings_with_pending.sort(key=lambda x: -x.created_at.timestamp())
    listings_with_active.sort(key=lambda x: -x.created_at.timestamp())
    other_listings.sort(key=lambda x: -x.created_at.timestamp())

    # Combine in priority order
    prioritized_listings = listings_with_pending + listings_with_active + other_listings

    return render(
        request, "listings/manage_listings.html", {"listings": prioritized_listings}
>>>>>>> ade5ec25
    )


@login_required
def delete_listing(request, listing_id):
    listing = get_object_or_404(Listing, id=listing_id, user=request.user)
    active_bookings = listing.booking_set.filter(status__in=["PENDING", "APPROVED"])
    if active_bookings.exists():
        owner_listings = Listing.objects.filter(user=request.user)
        for lst in owner_listings:
            lst.pending_bookings = lst.booking_set.filter(status="PENDING")
            lst.approved_bookings = lst.booking_set.filter(status="APPROVED")
        return render(
            request,
            "listings/manage_listings.html",
            {
                "listings": owner_listings,
                "delete_error": "Cannot delete listing with pending bookings. Please handle those first.",
                "error_listing_id": listing_id,
            },
        )
    if request.method == "POST":
        listing.delete()
        return redirect("manage_listings")
    return render(request, "listings/confirm_delete.html", {"listing": listing})


def listing_reviews(request, listing_id):
    listing = get_object_or_404(Listing, pk=listing_id)
    reviews = listing.reviews.all()
    return render(
        request,
        "listings/listing_reviews.html",
        {"listing": listing, "reviews": reviews},
    )


def user_listings(request, username):
    # Get the host user
    host = get_object_or_404(User, username=username)

    # Check if the host is verified
    try:
        profile = host.profile  # Assuming you have a profile model related to User
        is_verified = profile.is_verified
    except (AttributeError, ObjectDoesNotExist):  # ← Specific exceptions
        is_verified = False

    # Redirect or show error if host is not verified
    if not is_verified:
        messages.error(request, "This user is not a verified host.")
        return redirect("home")  # Or another appropriate page

    # Continue with the existing code for verified hosts
    current_datetime = datetime.now()

    # Get all listings from this user
    listings = Listing.objects.filter(user=host).distinct()

    # Create two separate lists - available and unavailable
    available_listings = []
    unavailable_listings = []

    for listing in listings:
        is_available = listing.slots.filter(
            models.Q(end_date__gt=current_datetime.date())
            | models.Q(
                end_date=current_datetime.date(), end_time__gt=current_datetime.time()
            )
        ).exists()

        listing.user_profile_available = is_available

        if is_available:
            available_listings.append(listing)
        else:
            unavailable_listings.append(listing)

    # Sort each list by creation date (newest first)
    available_listings.sort(key=lambda x: -x.created_at.timestamp())
    unavailable_listings.sort(key=lambda x: -x.created_at.timestamp())

    # Combine the lists - available first, then unavailable
    sorted_listings = available_listings + unavailable_listings

    # Add pagination
    paginator = Paginator(sorted_listings, 10)  # 10 per page
    page = request.GET.get("page", 1)
    listings_page = paginator.get_page(page)

    # Handle AJAX requests
    if request.GET.get("ajax") == "1":
        html = render_to_string(
            "listings/partials/listing_cards.html",
            {"listings": listings_page, "is_public_view": True},
            request=request,
        )
        return JsonResponse(
            {
                "html": html,
                "has_next": listings_page.has_next(),
                "next_page": (
                    listings_page.next_page_number()
                    if listings_page.has_next()
                    else None
                ),
            }
        )

    # Add this code to get bookmarked listings
    bookmarked_listings = []
    if request.user.is_authenticated:
        # Get IDs of listings bookmarked by the user
        bookmarked_listings = list(
            BookmarkedListing.objects.filter(user=request.user).values_list(
                "listing__id", flat=True
            )
        )

    context = {
        "listings": listings_page,  # Change from sorted_listings to listings_page
        "host": host,
        "is_public_view": True,
        "source": "user_listings",
        "username": username,
        "total_count": len(sorted_listings),
        "bookmarked_listings": bookmarked_listings,
    }
    return render(request, "listings/user_listings.html", context)


@login_required
def my_listings(request):
    """Shortcut to view the logged-in user's listings"""
    return redirect("user_listings", username=request.user.username)


def map_legend(request):
    return render(request, "listings/map_legend.html")


@login_required
def toggle_bookmark(request, listing_id):
    listing = get_object_or_404(Listing, id=listing_id)

    # Don't allow users to bookmark their own listings
    if listing.user == request.user:
        if request.headers.get("X-Requested-With") == "XMLHttpRequest":
            return JsonResponse(
                {"error": "Cannot bookmark your own listing"}, status=400
            )
        messages.error(request, "You cannot bookmark your own listing.")
        return redirect("view_listings")

    # Check if already bookmarked
    try:
        bookmark = BookmarkedListing.objects.get(user=request.user, listing=listing)
        # If found, remove the bookmark
        bookmark.delete()
        is_bookmarked = False
        message = "Listing removed from bookmarks."
    except BookmarkedListing.DoesNotExist:
        # If not found, create a new bookmark - even if unavailable
        BookmarkedListing.objects.create(user=request.user, listing=listing)
        is_bookmarked = True
        message = "Listing added to bookmarks."

    # Return JSON for AJAX requests
    if request.headers.get("X-Requested-With") == "XMLHttpRequest":
        return JsonResponse({"is_bookmarked": is_bookmarked, "message": message})

    # For non-AJAX requests, redirect back
    messages.success(request, message)
    next_url = request.META.get("HTTP_REFERER", reverse("view_listings"))
    return redirect(next_url)


@login_required
def bookmarked_listings(request):
    """Show all bookmarked listings for the current user"""
    # Get current datetime for availability check
    current_datetime = datetime.now()

    # Get all bookmarked listings
    bookmarks = BookmarkedListing.objects.filter(user=request.user)
    all_listings = [bookmark.listing for bookmark in bookmarks]

    # Create two separate lists - available and unavailable
    available_listings = []
    unavailable_listings = []

    for listing in all_listings:
        # Check if listing has any future availability slots
        is_available = listing.slots.filter(
            models.Q(end_date__gt=current_datetime.date())
            | models.Q(
                end_date=current_datetime.date(), end_time__gt=current_datetime.time()
            )
        ).exists()

        # Set property that template checks for availability
        listing.user_profile_available = is_available

        # Sort listings into appropriate lists
        if is_available:
            available_listings.append(listing)
        else:
            unavailable_listings.append(listing)

    # Sort each list by creation date (newest first)
    available_listings.sort(key=lambda x: -x.created_at.timestamp())
    unavailable_listings.sort(key=lambda x: -x.created_at.timestamp())

    # Combine the lists - available first, then unavailable
    sorted_listings = available_listings + unavailable_listings

    # Add pagination
    paginator = Paginator(sorted_listings, 10)  # 10 per page
    page = request.GET.get("page", 1)
    listings_page = paginator.get_page(page)

    # Handle AJAX requests for load more functionality
    if request.GET.get("ajax") == "1":
        html = render_to_string(
            "listings/partials/listing_cards.html",
            {
                "listings": listings_page,
                "is_bookmarks_page": True,
                "bookmarked_listings": [listing.id for listing in all_listings],
            },
            request=request,
        )
        return JsonResponse(
            {
                "html": html,
                "has_next": listings_page.has_next(),
                "next_page": (
                    listings_page.next_page_number()
                    if listings_page.has_next()
                    else None
                ),
            }
        )

    # Standard page load context
    context = {
        "listings": listings_page,
        "bookmarked_listings": [listing.id for listing in all_listings],
        "is_bookmarks_page": True,
        "title": "My Bookmarked Listings",
        "total_count": len(sorted_listings),
    }
    return render(request, "listings/bookmarked_listings.html", context)<|MERGE_RESOLUTION|>--- conflicted
+++ resolved
@@ -546,20 +546,6 @@
 
 
 def manage_listings(request):
-<<<<<<< HEAD
-    owner_listings = Listing.objects.filter(user=request.user)
-    for listing in owner_listings:
-        listing.pending_bookings = listing.booking_set.filter(status="PENDING")
-        listing.approved_bookings = listing.booking_set.filter(status="APPROVED")
-
-    # Get success message from session and remove it
-    success_message = request.session.pop("success_message", None)
-
-    return render(
-        request,
-        "listings/manage_listings.html",
-        {"listings": owner_listings, "success_message": success_message},
-=======
     # Get all the user's listings
     all_listings = Listing.objects.filter(user=request.user)
 
@@ -594,9 +580,16 @@
     # Combine in priority order
     prioritized_listings = listings_with_pending + listings_with_active + other_listings
 
+    # Get success message from session and remove it
+    success_message = request.session.pop("success_message", None)
+
     return render(
-        request, "listings/manage_listings.html", {"listings": prioritized_listings}
->>>>>>> ade5ec25
+        request,
+        "listings/manage_listings.html",
+        {
+            "listings": prioritized_listings,
+            "success_message": success_message,
+        },
     )
 
 
