from django.test import TestCase, Client
from django.urls import reverse
from django.contrib.auth.models import User
from ..models import Listing
from ..forms import ListingForm
<<<<<<< HEAD
from datetime import datetime, timedelta, time
=======
from datetime import datetime, time, timedelta
from unittest.mock import patch
>>>>>>> 0f386767


class ListingsViewsTests(TestCase):
    def setUp(self):
        """Set up a test client and create a test user and listing."""
        self.client = Client()
        self.user = User.objects.create_user(username="testuser", password="12345")
        self.client.login(username="testuser", password="12345")

        # Ensure valid available dates (available_from < available_until)
        self.listing = Listing.objects.create(
            user=self.user,
            title="Test Listing",
            location="Test Location [123, 456]",
            rent_per_hour=10.0,
            available_from=datetime.now().date(),  # Today
            available_until=(datetime.now() + timedelta(days=2)).date(),  # Future date
            available_time_from=time(9, 0),  # 9:00 AM
            available_time_until=time(17, 0),  # 5:00 PM
            description="Test Description",
        )

    def test_create_listing_view_get(self):
        """Test that the create listing view loads correctly."""
        response = self.client.get(reverse("create_listing"))
        self.assertEqual(response.status_code, 200)
        self.assertTemplateUsed(response, "listings/create_listing.html")
        self.assertIsInstance(response.context["form"], ListingForm)

    def test_create_listing_view_post(self):
        """Test successful listing creation with valid data."""
        response = self.client.post(
            reverse("create_listing"),
            {
                "title": "New Listing",
                "description": "New Description",
                "rent_per_hour": 15.0,
                "available_from": datetime.now().date(),  # Today
                "available_until": (
                    datetime.now() + timedelta(days=2)
                ).date(),  # Future
                "available_time_from": "09:00",
                "available_time_until": "17:00",
                "location": "New Location [123, 456]",
            },
        )
        self.assertEqual(response.status_code, 302)  # Expect redirect
        self.assertRedirects(response, reverse("view_listings"))
        self.assertTrue(Listing.objects.filter(title="New Listing").exists())

    def test_view_listings_view(self):
        """Test that the view listings page loads correctly."""
        response = self.client.get(reverse("view_listings"))
        self.assertEqual(response.status_code, 200)
        self.assertTemplateUsed(response, "listings/view_listings.html")

    def test_manage_listings_view(self):
        """Test that the manage listings page loads correctly."""
        response = self.client.get(reverse("manage_listings"))
        self.assertEqual(response.status_code, 200)
        self.assertTemplateUsed(response, "listings/manage_listings.html")

    def test_edit_listing_view_get(self):
        """Test that the edit listing view loads correctly."""
        response = self.client.get(reverse("edit_listing", args=[self.listing.id]))
        self.assertEqual(response.status_code, 200)
        self.assertTemplateUsed(response, "listings/edit_listing.html")

    def test_edit_listing_view_post(self):
        """Test successful listing edit with valid data."""
        response = self.client.post(
            reverse("edit_listing", args=[self.listing.id]),
            {
                "title": "Updated Listing",
                "description": "Updated Description",
                "rent_per_hour": 20.0,
                "available_from": datetime.now().date(),
                "available_until": (
                    datetime.now() + timedelta(days=3)
                ).date(),  # Future
                "available_time_from": "10:00",
                "available_time_until": "16:00",
                "location": "Updated Location [789, 321]",
            },
        )
        self.assertEqual(response.status_code, 302)  # Expect redirect
        self.assertRedirects(response, reverse("manage_listings"))
        self.listing.refresh_from_db()
        self.assertEqual(self.listing.title, "Updated Listing")  # Ensure update applied

    def test_delete_listing_view_get(self):
        """Test that the delete listing confirmation page loads correctly."""
        response = self.client.get(reverse("delete_listing", args=[self.listing.id]))
        self.assertEqual(response.status_code, 200)
        self.assertTemplateUsed(response, "listings/confirm_delete.html")

    def test_delete_listing_view_post(self):
        """Test successful listing deletion."""
        response = self.client.post(reverse("delete_listing", args=[self.listing.id]))
        self.assertEqual(response.status_code, 302)  # Expect redirect
        self.assertRedirects(response, reverse("manage_listings"))
        self.assertFalse(
            Listing.objects.filter(id=self.listing.id).exists()
        )  # Ensure deletion

    def test_listing_reviews_view(self):
        """Test that the listing reviews page loads correctly."""
        response = self.client.get(reverse("listing_reviews", args=[self.listing.id]))
        self.assertEqual(response.status_code, 200)
        self.assertTemplateUsed(response, "listings/listing_reviews.html")


class ListingsFilterTest(TestCase):
    def setUp(self):
        self.client = Client()
        self.user = User.objects.create_user(username="testuser", password="12345")

        # Set a fixed "now" time for testing
        self.test_now = datetime(2025, 3, 15, 14, 30)  # March 15, 2025, 2:30 PM
        self.test_date = self.test_now.date()
        self.test_time = self.test_now.time()

    @patch("listings.views.datetime")
    def test_listing_time_filtering(self, mock_datetime):
        # Mock datetime.now() to return our fixed test time
        mock_datetime.now.return_value = self.test_now

        # Create test listings with various date/time combinations

        # 1. Future date - should be included
        _ = Listing.objects.create(
            user=self.user,
            title="Future Listing",
            location="Future Location",
            rent_per_hour=10.0,
            description="This should be included",
            available_from=self.test_date,
            available_until=self.test_date + timedelta(days=5),  # 5 days in future
            available_time_from=time(9, 0),
            available_time_until=time(17, 0),
        )

        # 2. Today with future time - should be included
        _ = Listing.objects.create(
            user=self.user,
            title="Today Future Time",
            location="Today Location",
            rent_per_hour=10.0,
            description="This should be included",
            available_from=self.test_date - timedelta(days=5),
            available_until=self.test_date,  # Today
            available_time_from=time(9, 0),
            available_time_until=time(17, 0),  # 5:00 PM (after our test time)
        )

        # 3. Today with past time - should be excluded
        _ = Listing.objects.create(
            user=self.user,
            title="Today Past Time",
            location="Today Past Location",
            rent_per_hour=10.0,
            description="This should be excluded",
            available_from=self.test_date - timedelta(days=5),
            available_until=self.test_date,  # Today
            available_time_from=time(9, 0),
            available_time_until=time(12, 0),  # 12:00 PM (before our test time)
        )

        # 4. Past date - should be excluded
        _ = Listing.objects.create(
            user=self.user,
            title="Past Listing",
            location="Past Location",
            rent_per_hour=10.0,
            description="This should be excluded",
            available_from=self.test_date - timedelta(days=10),
            available_until=self.test_date - timedelta(days=1),  # Yesterday
            available_time_from=time(9, 0),
            available_time_until=time(17, 0),
        )

        # Access the view
        response = self.client.get(reverse("view_listings"))

        # Get listings from context
        context_listings = response.context["listings"]
        listing_titles = [listing.title for listing in context_listings]

        # Verify correct listings are included/excluded
        self.assertIn("Future Listing", listing_titles)
        self.assertIn("Today Future Time", listing_titles)
        self.assertNotIn("Today Past Time", listing_titles)
        self.assertNotIn("Past Listing", listing_titles)

        # Also check by count - should be exactly 2 listings
        self.assertEqual(len(context_listings), 2)


class ListingOwnerBookingTest(TestCase):
    def setUp(self):
        # Create two users: owner and non-owner
        self.owner = User.objects.create_user(username="owner", password="ownerpass123")
        self.non_owner = User.objects.create_user(
            username="renter", password="renterpass123"
        )

        # Create a listing owned by the owner
        self.listing = Listing.objects.create(
            user=self.owner,
            title="Test Parking Spot",
            location="Test Location [123.456, 789.012]",
            rent_per_hour=10.0,
            description="Test Description",
            available_from=(datetime.now() - timedelta(days=1)).date(),
            available_until=(datetime.now() + timedelta(days=30)).date(),
            available_time_from=time(9, 0),
            available_time_until=time(17, 0),
        )

        # URL for viewing listings
        self.view_listings_url = reverse("view_listings")

    def test_owner_sees_badge_not_book_button(self):
        """Test that owners see 'Your listing' badge instead of 'Book Now' button"""
        # Login as the owner
        self.client.login(username="owner", password="ownerpass123")

        # Access the view_listings page
        response = self.client.get(self.view_listings_url)

        # Check response is successful
        self.assertEqual(response.status_code, 200)

        # Check that the 'Your listing' badge is present
        self.assertContains(
            response, '<span class="badge bg-secondary">Your listing</span>'
        )

        # Check that the 'Book Now' button for this listing is NOT present
        book_url = reverse("book_listing", args=[self.listing.id])
        self.assertNotContains(
            response, f'href="{book_url}" class="btn btn-success">Book Now</a>'
        )

    def test_non_owner_sees_book_button(self):
        """Test that non-owners see the 'Book Now' button"""
        # Login as the non-owner
        self.client.login(username="renter", password="renterpass123")

        # Access the view_listings page
        response = self.client.get(self.view_listings_url)

        # Check response is successful
        self.assertEqual(response.status_code, 200)

        # Check that the 'Your listing' badge is NOT present
        self.assertNotContains(
            response, '<span class="badge bg-secondary">Your listing</span>'
        )

        # Check that the 'Book Now' button for this listing is present
        book_url = reverse("book_listing", args=[self.listing.id])
        self.assertContains(
            response, f'href="{book_url}" class="btn btn-success">Book Now</a>'
        )<|MERGE_RESOLUTION|>--- conflicted
+++ resolved
@@ -3,12 +3,7 @@
 from django.contrib.auth.models import User
 from ..models import Listing
 from ..forms import ListingForm
-<<<<<<< HEAD
-from datetime import datetime, timedelta, time
-=======
-from datetime import datetime, time, timedelta
-from unittest.mock import patch
->>>>>>> 0f386767
+from datetime import datetime, time
 
 
 class ListingsViewsTests(TestCase):
