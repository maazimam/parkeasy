# booking/views.py
from django.shortcuts import render, redirect, get_object_or_404
from django.contrib.auth.decorators import login_required
from datetime import datetime
from django.utils import timezone
from .models import Booking
from .forms import BookingForm
from listings.models import Listing
from listings.forms import ReviewForm


@login_required
def book_listing(request, listing_id):
    listing = get_object_or_404(Listing, pk=listing_id)

    if request.method == "POST":
        form = BookingForm(request.POST, listing=listing)
        if form.is_valid():
            booking_date = form.cleaned_data["booking_date"]
            start_time = form.cleaned_data["start_time"]
            end_time = form.cleaned_data["end_time"]

            # Validate that the selected times are within the listing's available times
            if (
                start_time < listing.available_time_from
                or end_time > listing.available_time_until
                or end_time <= start_time
            ):
                form.add_error(
                    None,
                    "Please choose a time within the available range and ensure end time is after start time.",
                )
            else:
                # Calculate the booking duration in hours
                duration = (
                    datetime.combine(booking_date, end_time)
                    - datetime.combine(booking_date, start_time)
                ).total_seconds() / 3600
                total_price = float(listing.rent_per_hour) * duration

                booking = Booking(
                    user=request.user,
                    listing=listing,
                    booking_date=booking_date,
                    start_time=start_time,
                    end_time=end_time,
                    total_price=total_price,
                    status="PENDING",
                )
                booking.save()
                return redirect("my_bookings")
    else:
        form = BookingForm(listing=listing)

    return render(
        request, "booking/book_listing.html", {"form": form, "listing": listing}
    )


@login_required
def cancel_booking(request, booking_id):
    """
    Optional: Allows a user to cancel (delete) a booking.
    """
    booking = get_object_or_404(Booking, pk=booking_id, user=request.user)
    booking.delete()
    return redirect("my_bookings")

<<<<<<< HEAD
@login_required
def manage_booking(request, booking_id, action):
    """
    Allows listing owners to approve or decline a booking request.
    """
    booking = get_object_or_404(Booking, pk=booking_id)

    # Ensure only the listing owner can approve/decline
    if request.user != booking.listing.user:
        return redirect("my_bookings")  # Redirect if unauthorized

    if action == "approve":
        booking.status = "APPROVED"
    elif action == "decline":
        booking.status = "DECLINED"
    booking.save()

    return redirect("manage_listings")
=======

@login_required
def review_booking(request, booking_id):
    booking = get_object_or_404(Booking, pk=booking_id, user=request.user)

    # Combine booking date and start time to get the booking datetime (naive)
    naive_booking_datetime = datetime.combine(booking.booking_date, booking.start_time)
    # Make it offset-aware using the current timezone.
    booking_datetime = timezone.make_aware(
        naive_booking_datetime, timezone.get_current_timezone()
    )

    if timezone.now() < booking_datetime:
        # Booking hasn't started yet; redirect or show an error.
        return redirect("my_bookings")

    # Check if this booking has already been reviewed
    if hasattr(booking, "review"):
        return redirect("my_bookings")

    if request.method == "POST":
        form = ReviewForm(request.POST)
        if form.is_valid():
            review = form.save(commit=False)
            review.booking = booking
            review.listing = booking.listing  # set the listing from the booking
            review.user = request.user
            review.save()
            return redirect("my_bookings")
    else:
        form = ReviewForm()

    return render(
        request, "booking/review_booking.html", {"form": form, "booking": booking}
    )


@login_required
def my_bookings(request):
    user_bookings = Booking.objects.filter(user=request.user).order_by("-created_at")
    for booking in user_bookings:
        # Combine the date and time into a single naive datetime
        booking_datetime = datetime.combine(booking.booking_date, booking.start_time)

        # Compare with "now" as a naive datetime
        # (requires USE_TZ = False in settings.py OR at least ignoring timezone.now())
        now_naive = datetime.now()
        booking.has_started = now_naive >= booking_datetime
        booking.is_reviewed = hasattr(booking, "review")

    return render(request, "booking/my_bookings.html", {"bookings": user_bookings})
>>>>>>> 8e2f88c2
<|MERGE_RESOLUTION|>--- conflicted
+++ resolved
@@ -66,7 +66,6 @@
     booking.delete()
     return redirect("my_bookings")
 
-<<<<<<< HEAD
 @login_required
 def manage_booking(request, booking_id, action):
     """
@@ -85,7 +84,6 @@
     booking.save()
 
     return redirect("manage_listings")
-=======
 
 @login_required
 def review_booking(request, booking_id):
@@ -136,5 +134,4 @@
         booking.has_started = now_naive >= booking_datetime
         booking.is_reviewed = hasattr(booking, "review")
 
-    return render(request, "booking/my_bookings.html", {"bookings": user_bookings})
->>>>>>> 8e2f88c2
+    return render(request, "booking/my_bookings.html", {"bookings": user_bookings})