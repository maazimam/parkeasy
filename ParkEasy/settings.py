--- conflicted
+++ resolved
@@ -58,11 +58,7 @@
 TEMPLATES = [
     {
         'BACKEND': 'django.template.backends.django.DjangoTemplates',
-<<<<<<< HEAD
-        'DIRS': [f'{BASE_DIR}/ParkEasy/templates/' ],
-=======
         'DIRS': [BASE_DIR / "templates"],
->>>>>>> ae9693d6
         'APP_DIRS': True,
         'OPTIONS': {
             'context_processors': [
