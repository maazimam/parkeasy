--- conflicted
+++ resolved
@@ -15,15 +15,6 @@
     2. Add a URL to urlpatterns:  path('blog/', include('blog.urls'))
 """
 from django.contrib import admin
-<<<<<<< HEAD
-from django.urls import path
-from . import views
-urlpatterns = [
-    path('admin/', admin.site.urls),
-    path('', views.user_login, name='user_login'),
-    path('park_listings/', views.park_listings, name='park_listings'),
-    path('post_parking/', views.post_parking, name='post_parking'),
-=======
 from django.urls import path, include
 from accounts.views import home
 
@@ -31,5 +22,4 @@
     path('admin/', admin.site.urls),
     path('', home, name='home'),
     path('accounts/', include('accounts.urls')),
->>>>>>> ae9693d6
 ]